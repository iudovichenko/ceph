#
# note: the old Makefile is at Makefile.old
#

AUTOMAKE_OPTIONS = gnu

bin_PROGRAMS =
sbin_PROGRAMS =
bin_SCRIPTS = crun

# monitor
cmon_SOURCES = cmon.cc msg/SimpleMessenger.cc
cmon_LDADD = libmon.a libcrush.a libcommon.a -lcrypto
bin_PROGRAMS += cmon

# osd
cosd_SOURCES = cosd.cc msg/SimpleMessenger.cc objclass/class_debug.cc \
	       objclass/class_api.cc
cosd_LDADD = libosd.a libos.a libcrush.a libcommon.a -ldl -lcrypto
bin_PROGRAMS += cosd

# mds
cmds_SOURCES = cmds.cc msg/SimpleMessenger.cc
cmds_LDADD = libmds.a libosdc.a libcrush.a libcommon.a -lcrypto
bin_PROGRAMS += cmds

# admin tools
ceph_SOURCES = ceph.cc msg/SimpleMessenger.cc
ceph_LDADD = libcrush.a libcommon.a -ledit -lcrypto
mkmonfs_SOURCES = mkmonfs.cc
mkmonfs_LDADD = libmon.a libcrush.a libcommon.a -lcrypto
cconf_SOURCES = cconf.cc
cconf_LDADD = libcommon.a -lcrypto
authtool_SOURCES = authtool.cc
authtool_LDADD = libcommon.a -lcrypto
bin_PROGRAMS += ceph mkmonfs cconf authtool

monmaptool_SOURCES = monmaptool.cc
monmaptool_LDADD = libcommon.a -lcrypto
crushtool_SOURCES = crushtool.cc
crushtool_LDADD = libcrush.a libcommon.a -lcrypto
osdmaptool_SOURCES = osdmaptool.cc
osdmaptool_LDADD = libcrush.a libcommon.a -lcrypto
bin_PROGRAMS += monmaptool crushtool osdmaptool

mount_ceph_SOURCES = mount/mount.ceph.c
sbin_PROGRAMS += mount.ceph


core: cmon cosd cmds mkmonfs ceph cconf monmaptool osdmaptool crushtool


dumpjournal_SOURCES = dumpjournal.cc msg/SimpleMessenger.cc
dumpjournal_LDADD = libosdc.a libcrush.a libcommon.a -lcrypto
dupstore_SOURCES = dupstore.cc
dupstore_LDADD = libos.a libcommon.a -lcrypto
streamtest_SOURCES = streamtest.cc
streamtest_LDADD = libos.a libcommon.a -lcrypto
bin_PROGRAMS += dumpjournal dupstore streamtest

# synthetic client
csyn_SOURCES = csyn.cc msg/SimpleMessenger.cc
csyn_LDADD = libclient.a libosdc.a libcrush.a libcommon.a -lcrypto
bin_PROGRAMS += csyn

testmsgr_SOURCES = testmsgr.cc msg/SimpleMessenger.cc
testmsgr_LDADD = libcommon.a -lcrypto
bin_PROGRAMS += testmsgr

test_ioctls_SOURCES = client/test_ioctls.c
bin_PROGRAMS += test_ioctls

# fuse targets?
if WITH_FUSE
cfuse_SOURCES = cfuse.cc msg/SimpleMessenger.cc client/fuse.cc client/fuse_ll.cc
cfuse_LDADD = -lfuse libclient.a libosdc.a libcrush.a libcommon.a -lcrypto
bin_PROGRAMS += cfuse

#if WITH_DEBUG
#fakefuse_SOURCES = fakefuse.cc msg/FakeMessenger.cc client/fuse.cc client/fuse_ll.cc
#fakefuse_LDADD = -lfuse libmon.a libmds.a libosd.a libos.a \
#	libclient.a libosdc.a libcrush.a 
#bin_PROGRAMS += fakefuse
#endif

endif

# debug targets?
if WITH_DEBUG
psim_SOURCES = psim.cc
psim_LDADD = libcrush.a libcommon.a -lcrypto
bin_PROGRAMS += psim

#fakesyn_SOURCES = fakesyn.cc msg/FakeMessenger.cc
#fakesyn_LDADD = libmon.a libmds.a libosd.a libos.a \
#	libclient.a libosdc.a libcrush.a libcommon.a
#bin_PROGRAMS += fakesyn

endif


##########
BUILT_SOURCES =
lib_LTLIBRARIES = 

# libceph
libceph_la_SOURCES = \
	libceph.cc \
	client/Client.cc \
	msg/SimpleMessenger.cc \
	${libcommon_a_SOURCES} \
	${libcrush_a_SOURCES} \
	${libosdc_a_SOURCES}
libceph_la_CFLAGS = ${AM_CFLAGS}
libceph_la_CXXFLAGS= ${AM_CXXFLAGS}
libceph_la_LDFLAGS = -version-info 1:0:0 -export-symbols-regex 'ceph_.*'
lib_LTLIBRARIES += libceph.la

testceph_SOURCES = client/testceph.cc
testceph_LDADD = libceph.la -lcrypto
bin_PROGRAMS += testceph

# libcrush.so
libcrush_la_SOURCES = \
	crush/builder.c \
	crush/mapper.c \
	crush/crush.c
libcrush_la_CFLAGS = ${AM_CFLAGS}
lib_LTLIBRARIES += libcrush.la

# librados
librados_SOURCES = \
	librados.cc \
	msg/SimpleMessenger.cc \
	osdc/Objecter.cc \
	${libcommon_a_SOURCES}
librados_la_SOURCES = ${librados_SOURCES}
librados_la_CFLAGS = ${AM_CFLAGS}
librados_la_CXXFLAGS = ${AM_CXXFLAGS}
librados_la_LDFLAGS = -version-info 1:0:0 -export-symbols-regex 'rados_.*'
lib_LTLIBRARIES += librados.la
librados_a_SOURCES = ${librados_SOURCES}
librados_a_CFLAGS = ${AM_CFLAGS}
librados_a_CXXFLAGS = ${AM_CXXFLAGS}

rados_SOURCES = rados.cc
rados_LDADD = librados.la libcrush.la -lcrypto
bin_PROGRAMS += rados

testrados_SOURCES = testrados.c
testrados_LDADD = librados.la libcrush.a -lcrypto
testradospp_SOURCES = testradospp.cc
testradospp_LDADD = librados.a libcrush.la -lcrypto
radosacl_SOURCES = radosacl.cc
radosacl_LDADD = librados.la libcrush.la -lcrypto
bin_PROGRAMS += testrados testradospp radosacl

if WITH_RADOSGW
libradosgw_a_SOURCES = \
	radosgw/rgw_fs.cc \
	radosgw/rgw_rados.cc \
	radosgw/rgw_acl.cc \
	radosgw/rgw_user.cc \
	radosgw/rgw_access.cc \
	radosgw/rgw_op.cc \
	radosgw/rgw_rest.cc \
	radosgw/rgw_common.cc
libradosgw_a_CFLAGS = ${AM_CFLAGS}
# lib_LTLIBRARIES += libradosgw.a

rgw_SOURCES = radosgw/rgw_main.cc
rgw_LDADD = libradosgw.a librados.a libcrush.a -lfcgi -lcrypto -lexpat
rgw_admin_SOURCES = radosgw/rgw_admin.cc
rgw_admin_LDADD = libradosgw.a librados.a libcrush.a -lfcgi -lcrypto -lexpat
rgw_aclparser_SOURCES = radosgw/rgw_aclparser.cc
rgw_aclparser_LDADD = libradosgw.a librados.a libcrush.a -lfcgi -lcrypto -lexpat
bin_PROGRAMS += rgw rgw_admin rgw_aclparser
endif

testcrypto_SOURCES = testcrypto.cc
testcrypto_LDADD = libcommon.a -lcrypto
bin_PROGRAMS += testcrypto

testkeys_SOURCES = testkeys.cc
testkeys_LDADD = libcommon.a -lcrypto
bin_PROGRAMS += testkeys
## object classes

# libtestclass.so: testclass.cc
# 	${CXX} -fPIC -shared -g -o libtestclass.so testclass.cc
# libbarclass.so: barclass.cc
# 	${CXX} -fPIC -shared -g -o libbarclass.so barclass.cc
# libfooclass.so: fooclass.cc
# 	${CXX} -fPIC -shared -g -o libfooclass.so fooclass.cc
# 
#BUILT_SOURCES += libtestclass.so libfooclass.so libbarclass.so

libcls_crypto.so: cls_crypto.cc
	${CXX} -I. -fPIC -shared -g -o libcls_crypto.so -lcrypto cls_crypto.cc
BUILT_SOURCES += libcls_crypto.so

libcls_acl.so: cls_acl.cc
	${CXX} -I. -fPIC -shared -g -o libcls_acl.so cls_acl.cc
BUILT_SOURCES += libcls_acl.so


## hadoop client
if WITH_HADOOPCLIENT
JAVA_BASE = /usr/lib/jvm/java-6-sun
libhadoopcephfs_la_SOURCES = client/hadoop/CephFSInterface.cc
libhadoopcephfs_la_LIBADD = libceph.la libcrush.la
libhadoopcephfs_la_CFLAGS = ${AM_CFLAGS}
libhadoopcephfs_la_CXXFLAGS = ${AM_CXXFLAGS}
libhadoopcephfs_la_LDFLAGS = -version-info 1:0:0 -export-symbols-regex 'hadoopcephfs_.*'
lib_LTLIBRARIES += libhadoopcephfs.la
endif


# shell scripts
editpaths = sed \
	-e 's|@bindir[@]|$(bindir)|g' \
	-e 's|@libdir[@]|$(libdir)|g' \
	-e 's|@sysconfdir[@]|$(sysconfdir)|g' \
	-e 's|@datadir[@]|$(pkgdatadir)|g' \
	-e 's|@prefix[@]|$(prefix)|g'

init-ceph mkcephfs: init-ceph.in mkcephfs.in Makefile
	rm -f $@ $@.tmp
	$(editpaths) '$(srcdir)/$@.in' >$@.tmp
	chmod +x $@.tmp
	chmod a-w $@.tmp
	mv $@.tmp $@

BUILT_SOURCES += init-ceph mkcephfs

##
INCLUDES = 
LDADD = -lpthread 

AM_CXXFLAGS = -Wall -D_FILE_OFFSET_BITS=64 -D_REENTRANT -D_THREAD_SAFE -rdynamic
AM_CFLAGS = -Wall -D_FILE_OFFSET_BITS=64 -D_REENTRANT -D_THREAD_SAFE -rdynamic
AM_LDFLAGS =

noinst_LIBRARIES = \
	libcommon.a libcrush.a \
	libmon.a libmds.a libosdc.a libosd.a libclient.a \
	libos.a librados.a libradosgw.a

noinst_LIBRARIES +=  #libcephclient_so.a

# extra bits
EXTRA_DIST = verify-mds-journal.sh vstart.sh stop.sh \
	     crun ceph_common.sh init-ceph.in mkcephfs.in make_version

install-data-local:
	mkdir -p $(DESTDIR)$(sbindir)/ceph
	$(install_sh_SCRIPT) -m 0755 mkcephfs $(DESTDIR)$(sbindir)/mkcephfs
	mkdir -p $(DESTDIR)$(libdir)/ceph
	$(install_sh_SCRIPT) -m 0755 ceph_common.sh $(DESTDIR)$(libdir)/ceph/ceph_common.sh
	mkdir -p $(DESTDIR)$(sysconfdir)/ceph
	$(install_sh_SCRIPT) -m 0600 sample.ceph.conf $(DESTDIR)$(sysconfdir)/ceph/sample.ceph.conf
	mkdir -p $(DESTDIR)$(includedir)/ceph
	$(install_sh_SCRIPT) -m 0644 client/libceph.h $(DESTDIR)$(includedir)/ceph/libceph.h
	mkdir -p $(DESTDIR)$(includedir)/rados
	$(install_sh_SCRIPT) -m 0644 include/librados.h $(DESTDIR)$(includedir)/rados/librados.h
	mkdir -p $(DESTDIR)$(includedir)/crush
	$(install_sh_SCRIPT) -m 0644 crush/hash.h $(DESTDIR)$(includedir)/crush/hash.h
	$(install_sh_SCRIPT) -m 0644 crush/crush.h $(DESTDIR)$(includedir)/crush/crush.h
	$(install_sh_SCRIPT) -m 0644 crush/types.h $(DESTDIR)$(includedir)/crush/types.h
	$(install_sh_SCRIPT) -m 0644 crush/mapper.h $(DESTDIR)$(includedir)/crush/mapper.h

.make_last_ver:
	./make_version --check

ceph_ver.h : $(all_sources) .make_last_ver
	./make_version

ceph_ver.c : ceph_ver.h



# cleaning
clean-local:
	-rm *.so
#	-rm crush/*.cxx
#	-rm CrushWrapper.pm

# libs
libcommon_a_SOURCES = \
	ceph_ver.c \
	$(libcommon_files)

# this list ommits the ceph_ver.c file
libcommon_files = \
	auth/Auth.cc \
	auth/AuthClientHandler.cc \
<<<<<<< HEAD
	auth/AuthorizeServer.cc \
=======
	auth/AuthServiceManager.cc \
>>>>>>> fa774292
	auth/Crypto.cc \
	auth/ExportControl.cc \
	auth/KeyRing.cc \
	auth/KeysServer.cc \
	common/LogClient.cc \
	msg/Message.cc \
	common/Logger.cc \
	common/ClassLibrary.cc \
	common/Clock.cc \
	common/Timer.cc \
	common/Finisher.cc \
	common/sctp_crc32.c\
	common/assert.cc \
	common/dyn_snprintf.c \
	common/WorkQueue.cc \
	common/ConfUtils.cc \
	common/MemoryModel.cc \
	mon/MonMap.cc \
	mon/MonClient.cc \
	osd/OSDMap.cc \
	mds/MDSMap.cc \
	common/tls.cc \
	common/common_init.cc \
	common/buffer.cc \
	common/debug.cc \
	include/ceph_fs.cc \
	include/ceph_strings.cc \
	include/ceph_frag.cc \
	config.cc \
	common/lockdep.cc

libcrush_a_SOURCES = \
	crush/builder.c \
	crush/mapper.c \
	crush/crush.c

libmon_a_SOURCES = \
	auth/AuthServiceHandler.cc \
	mon/Monitor.cc \
	mon/Paxos.cc \
	mon/PaxosService.cc \
	mon/OSDMonitor.cc \
	mon/MDSMonitor.cc \
	mon/MonmapMonitor.cc \
	mon/ClientMonitor.cc \
	mon/PGMonitor.cc \
	mon/LogMonitor.cc \
	mon/ClassMonitor.cc \
	mon/AuthMonitor.cc \
	mon/Elector.cc \
	mon/MonitorStore.cc

libmds_a_SOURCES = \
	mds/MDS.cc \
	mds/locks.c \
	mds/journal.cc \
	mds/Server.cc \
	mds/MDCache.cc \
	mds/Locker.cc \
	mds/Migrator.cc \
	mds/MDBalancer.cc \
	mds/CDentry.cc \
	mds/CDir.cc \
	mds/CInode.cc \
	mds/LogEvent.cc \
	mds/MDSTable.cc \
	mds/InoTable.cc \
	mds/MDSTableClient.cc \
	mds/MDSTableServer.cc \
	mds/AnchorServer.cc \
	mds/AnchorClient.cc \
	mds/SnapServer.cc \
	mds/snap.cc \
	mds/SessionMap.cc \
	mds/MDLog.cc

libos_a_SOURCES = \
	os/FileJournal.cc \
	os/FileStore.cc \
	os/JournalingObjectStore.cc

libosd_a_SOURCES = \
	osd/PG.cc \
	osd/ReplicatedPG.cc \
	osd/Ager.cc \
	osd/OSD.cc \
        common/ClassHandler.cc
#	osd/RAID4PG.cc

libosdc_a_SOURCES = \
	osdc/Objecter.cc \
	osdc/ObjectCacher.cc \
	osdc/Filer.cc \
	osdc/Journaler.cc

libclient_a_SOURCES = \
	client/Client.cc \
	client/SyntheticClient.cc \
	client/Trace.cc

# headers... and everything else we want to include in a 'make dist' 
# that autotools doesn't magically identify.
noinst_HEADERS = \
	auth/Auth.h\
	auth/AuthProtocol.h\
	auth/AuthServiceHandler.h\
	auth/KeyRing.h\
	auth/KeysServer.h\
	auth/Crypto.h\
	auth/ExportControl.h\
	ceph_ver.h \
        client/Client.h\
        client/SyntheticClient.h\
        client/Trace.h\
        client/fuse.h\
        client/fuse_ll.h\
	client/ioctl.h\
	client/libceph.h\
        client/hadoop/CephFSInterface.h\
	cls_acl.cc\
	cls_crypto.cc\
	cm.txt\
        common/arch.h\
	common/debug.h\
	common/lockdep.h\
	common/BackTrace.h\
        common/ClassVersion.h\
        common/Clock.h\
        common/common_init.h\
        common/Cond.h\
        common/dyn_snprintf.h\
        common/ClassHandler.h\
        common/ConfUtils.h\
        common/DecayCounter.h\
        common/Finisher.h\
        common/LogType.h\
        common/Logger.h\
        common/MemoryModel.h\
        common/Mutex.h\
        common/RWLock.h\
        common/Semaphore.h\
	common/Spinlock.h\
        common/Thread.h\
        common/Timer.h\
        common/tls.h\
	common/WorkQueue.h\
	common/LogClient.h\
        config.h\
        crush/CrushWrapper.h\
        crush/CrushWrapper.i\
        crush/builder.h\
        crush/crush.h\
        crush/grammar.h\
        crush/hash.h\
        crush/mapper.h\
        crush/sample.txt\
        crush/types.h\
	include/ClassLibrary.h\
        include/Context.h\
        include/Distribution.h\
	include/LogEntry.h\
	include/assert.h\
        include/atomic.h\
	include/base64.h\
        include/bitmapper.h\
        include/blobhash.h\
        include/buffer.h\
        include/byteorder.h\
	include/ceph_frag.h\
        include/ceph_fs.h\
	include/color.h\
	include/crc32c.h\
        include/cstring.h\
        include/encoding.h\
        include/err.h\
        include/error.h\
        include/filepath.h\
        include/frag.h\
        include/hash.h\
        include/intarith.h\
        include/interval_set.h\
        include/inttypes.h\
	include/librados.h\
        include/lru.h\
	include/msgr.h\
        include/nstring.h\
        include/object.h\
        include/page.h\
        include/rangeset.h\
	include/rados.h\
        include/statlite.h\
        include/triple.h\
        include/tstring.h\
        include/types.h\
        include/uofs.h\
        include/utime.h\
        include/xlist.h\
	mds/locks.c\
	mds/locks.h\
        mds/Anchor.h\
        mds/AnchorClient.h\
        mds/AnchorServer.h\
        mds/CDentry.h\
        mds/CDir.h\
        mds/CInode.h\
        mds/Capability.h\
        mds/InoTable.h\
        mds/LocalLock.h\
        mds/Locker.h\
        mds/LogEvent.h\
        mds/LogSegment.h\
        mds/MDBalancer.h\
        mds/MDCache.h\
        mds/MDLog.h\
        mds/MDS.h\
        mds/MDSMap.h\
	mds/MDSTable.h\
	mds/MDSTableServer.h\
	mds/MDSTableClient.h\
        mds/Migrator.h\
        mds/ScatterLock.h\
        mds/Server.h\
        mds/SessionMap.h\
        mds/SimpleLock.h\
        mds/SnapClient.h\
        mds/SnapServer.h\
        mds/events/ECommitted.h\
        mds/events/EExport.h\
        mds/events/EFragment.h\
        mds/events/EImportFinish.h\
        mds/events/EImportStart.h\
        mds/events/EMetaBlob.h\
        mds/events/EOpen.h\
        mds/events/ESession.h\
        mds/events/ESessions.h\
        mds/events/ESlaveUpdate.h\
        mds/events/EString.h\
        mds/events/ESubtreeMap.h\
	mds/events/ETableClient.h\
	mds/events/ETableServer.h\
        mds/events/EUpdate.h\
        mds/mds_table_types.h\
        mds/mdstypes.h\
        mds/snap.h\
        messages/MAuth.h\
        messages/MAuthorize.h\
        messages/MAuthReply.h\
        messages/MAuthRotating.h\
	messages/MClass.h\
	messages/MClassAck.h\
        messages/MClientCaps.h\
        messages/MClientCapRelease.h\
        messages/MClientLease.h\
        messages/MClientMount.h\
        messages/MClientMountAck.h\
        messages/MClientReconnect.h\
        messages/MClientReply.h\
        messages/MClientRequest.h\
        messages/MClientRequestForward.h\
        messages/MClientSession.h\
        messages/MClientSnap.h\
        messages/MDentryUnlink.h\
        messages/MDirUpdate.h\
        messages/MDiscover.h\
        messages/MDiscoverReply.h\
        messages/MExportCaps.h\
        messages/MExportCapsAck.h\
        messages/MExportDir.h\
        messages/MExportDirAck.h\
        messages/MExportDirCancel.h\
        messages/MExportDirDiscover.h\
        messages/MExportDirDiscoverAck.h\
        messages/MExportDirFinish.h\
        messages/MExportDirNotify.h\
        messages/MExportDirNotifyAck.h\
        messages/MExportDirPrep.h\
        messages/MExportDirPrepAck.h\
        messages/MExportDirWarning.h\
        messages/MExportDirWarningAck.h\
        messages/MGenericMessage.h\
        messages/MGetPoolStats.h\
        messages/MGetPoolStatsReply.h\
        messages/MHeartbeat.h\
        messages/MInodeFileCaps.h\
        messages/MLock.h\
	messages/MLog.h\
	messages/MLogAck.h\
        messages/MMDSBeacon.h\
        messages/MMDSBoot.h\
        messages/MMDSCacheRejoin.h\
	messages/MMDSLoadTargets.h\
        messages/MMDSFragmentNotify.h\
        messages/MMDSMap.h\
        messages/MMDSResolve.h\
        messages/MMDSResolveAck.h\
        messages/MMDSSlaveRequest.h\
        messages/MMDSTableRequest.h\
        messages/MMonCommand.h\
        messages/MMonCommandAck.h\
        messages/MMonElection.h\
        messages/MMonGetMap.h\
        messages/MMonMap.h\
        messages/MMonObserve.h\
        messages/MMonObserveNotify.h\
        messages/MMonPaxos.h\
        messages/MMonSubscribe.h\
        messages/MMonSubscribeAck.h\
        messages/MOSDAlive.h\
        messages/MOSDBoot.h\
        messages/MOSDFailure.h\
        messages/MOSDIn.h\
        messages/MOSDMap.h\
        messages/MOSDOp.h\
        messages/MOSDOpReply.h\
        messages/MOSDOut.h\
        messages/MOSDPGCreate.h\
        messages/MOSDPGInfo.h\
        messages/MOSDPGLog.h\
        messages/MOSDPGNotify.h\
        messages/MOSDPGQuery.h\
        messages/MOSDPGRemove.h\
        messages/MOSDPGTemp.h\
        messages/MOSDPGTrim.h\
        messages/MOSDPing.h\
	messages/MOSDScrub.h\
        messages/MOSDSubOp.h\
        messages/MOSDSubOpReply.h\
        messages/MPGStats.h\
        messages/MPGStatsAck.h\
        messages/MPing.h\
	messages/MPoolOp.h\
	messages/MPoolOpReply.h\
        messages/MRemoveSnaps.h\
	messages/MRoute.h\
        messages/MStatfs.h\
        messages/MStatfsReply.h\
	messages/PaxosServiceMessage.h\
        mon/ClassMonitor.h\
        mon/ClientMap.h\
        mon/ClientMonitor.h\
        mon/Elector.h\
	mon/LogMonitor.h\
        mon/MDSMonitor.h\
	mon/MonmapMonitor.h\
        mon/MonClient.h\
        mon/MonMap.h\
        mon/Monitor.h\
        mon/MonitorStore.h\
        mon/OSDMonitor.h\
        mon/PGMap.h\
        mon/PGMonitor.h\
        mon/Paxos.h\
        mon/PaxosService.h\
        mon/Session.h\
        mon/mon_types.h\
	mount/mtab.c\
        msg/Dispatcher.h\
        msg/FakeMessenger.h\
        msg/Message.h\
        msg/Messenger.h\
        msg/SimpleMessenger.h\
        msg/msg_types.h\
        msg/tcp.cc\
        msg/tcp.h\
	objclass/objclass.h\
        os/BDBMap.h\
        os/Fake.h\
        os/FakeStoreBDBCollections.h\
        os/FileJournal.h\
        os/FileStore.h\
        os/Journal.h\
        os/JournalingObjectStore.h\
        os/ObjectStore.h\
        osbdb/OSBDB.h\
        osd/Ager.h\
        osd/OSD.h\
        osd/OSDMap.h\
        osd/ObjectVersioner.h\
        osd/PG.h\
        osd/PGLS.h\
        osd/RAID4PG.h\
        osd/ReplicatedPG.h\
        osd/osd_types.h\
        osdc/Blinker.h\
        osdc/Filer.h\
        osdc/Journaler.h\
        osdc/ObjectCacher.h\
        osdc/Objecter.h\
	radosgw/rgw_access.h\
	radosgw/rgw_acl.h\
	radosgw/rgw_fs.h\
	radosgw/rgw_rados.h\
	radosgw/rgw_op.h\
	radosgw/rgw_rest.h\
	radosgw/rgw_common.h\
	radosgw/rgw_user.h\
	sample.ceph.conf

all_sources = $(cmon_SOURCES) $(ceph_SOURCES) $(mkmonfs_SOURCES) $(authtool_SOURCES) $(monmaptool_SOURCES) \
	$(crushtool_SOURCES) $(osdmaptool_SOURCES) $(cconf_SOURCES) $(mount_ceph_SOURCES) $(cmds_SOURCES) \
	$(dumpjournal_SOURCES) $(cosd_SOURCES) $(dupstore_SOURCES) $(streamtest_SOURCES) $(csyn_SOURCES)  \
	$(testmsgr_SOURCES) $(cfuse_SOURCES) $(fakefuse_SOURCES) $(psim_SOURCES) \
	$(libcrush_so_a_SOURCES) $(libcommon_files) $(libcrush_a_SOURCES)  \
	$(libmon_a_SOURCES) $(libmds_a_SOURCES) $(libos_a_SOURCES) $(libosd_a_SOURCES) \
	$(libosdc_a_SOURCES) $(libclient_a_SOURCES)<|MERGE_RESOLUTION|>--- conflicted
+++ resolved
@@ -294,11 +294,6 @@
 libcommon_files = \
 	auth/Auth.cc \
 	auth/AuthClientHandler.cc \
-<<<<<<< HEAD
-	auth/AuthorizeServer.cc \
-=======
-	auth/AuthServiceManager.cc \
->>>>>>> fa774292
 	auth/Crypto.cc \
 	auth/ExportControl.cc \
 	auth/KeyRing.cc \
@@ -337,6 +332,7 @@
 
 libmon_a_SOURCES = \
 	auth/AuthServiceHandler.cc \
+	auth/AuthorizeServer.cc \
 	mon/Monitor.cc \
 	mon/Paxos.cc \
 	mon/PaxosService.cc \
