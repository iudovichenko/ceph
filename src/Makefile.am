--- conflicted
+++ resolved
@@ -909,13 +909,10 @@
 	auth/KeyRing.h\
 	auth/RotatingKeyRing.h\
 	auth/Crypto.h\
-<<<<<<< HEAD
 	bash_completion/ceph\
 	bash_completion/rados\
 	bash_completion/rbd\
 	bash_completion/radosgw_admin\
-	client/Client.h\
-=======
         client/Client.h\
 	client/Dentry.h\
 	client/Dir.h\
@@ -924,7 +921,6 @@
 	client/MetaRequest.h\
 	client/MetaSession.h\
 	client/SnapRealm.h\
->>>>>>> 0586d4db
         client/SyntheticClient.h\
         client/Trace.h\
         client/fuse_ll.h\
